# OEF Python SDK

![](https://img.shields.io/badge/python-3.5%20%7C%203.6%20%7C%203.7-blue.svg)
![](https://img.shields.io/badge/license-Apache--2.0-lightgrey.svg)

This is the Python SDK for OEF agent development, allowing:

 * registration of agents and services in the OEF
 * searching for agents and services in the OEF
 * constructing a direct communication channel with another agent


## Dependencies

- [Google Protocol Buffers](https://developers.google.com/protocol-buffers/) compiler. You can install it in several  ways, depending on your platform:

  - On Debian-based (e.g. Ubuntu):
        
        sudo apt-get install protobuf-compiler
  - You can do it manually by checking the [release page](https://github.com/protocolbuffers/protobuf/releases) and 
by choosing the release for your platform. The name format is `protoc-$(VERSION)-$(PLATFORM).zip` 
(e.g. for Windows look at `protoc-$(VERSION)-win32.zip`).
  - [Compile from source](https://github.com/protocolbuffers/protobuf/blob/master/src/README.md#c-installation---windows).

- On MacOS

        brew install protobuf


## Installation
In order to install `oef`, run:

    python setup.py install 

or

    python3 setup.py install 
<<<<<<< HEAD
=======

or

    python3 setup.py install
>>>>>>> 76239bae

## Run the tests

To run the tests, you need to clone [oef-core](https://github.com/fetchai/oef-core) repository and build the project.
Check that you have installed all the dependencies (see [INSTALL.txt](https://github.com/fetchai/oef-core/blob/master/INSTALL.txt)):

    python scripts/setup_test.py
    
Finally:

    tox -e py3x

Where `x` depends on your Python version (either 3.5, 3.6 or 3.7).

## Documentation

For the documentation we use [Sphinx](http://www.sphinx-doc.org/en/master/).

- Install the required packages with Pipenv and activate the shell:

      pipenv install --dev
      pipenv shell

- Then build the docs with:

      cd docs/
      make html
    
And then just open `index.html` in the `build/html` folder.
<|MERGE_RESOLUTION|>--- conflicted
+++ resolved
@@ -35,13 +35,10 @@
 or
 
     python3 setup.py install 
-<<<<<<< HEAD
-=======
 
 or
 
     python3 setup.py install
->>>>>>> 76239bae
 
 ## Run the tests
 
