syntax = "proto2";

package fetch.oef.pb;

import "query.proto";
import "fipa.proto";

message Agent {
    message Server {
        message ID {
            required string public_key = 1;
        }       
        message Answer {
            required string answer = 1;
        }
    }
    message Message {
        required int32 dialogue_id = 1;
        required string destination = 2;
        oneof payload {
            bytes content = 3;
            Fipa.Message fipa = 4;
        }
    }
}

message Server {
    message Phrase {
        message Failure {
        }
        oneof payload {
            string phrase = 1;
            Failure failure = 2;
        }
    }
    message Connected {
        required bool status = 1;
    }
    message SearchResult {
        repeated string agents = 1;
    }
    message SearchResultWide {
        message Item {
            message AgentInfo {
                required bytes key = 1;
                //later extra info about the agents (local search)
                //e.g. score (this would mean search system index dm by agent key)
<<<<<<< HEAD
=======
                optional double score = 2;
>>>>>>> 76239bae
            }

            optional bytes key = 1;
            optional string ip = 2;
            optional uint32 port = 3;
<<<<<<< HEAD
            optional double score = 4;
            optional string info = 5;
            optional double distance = 6;
            repeated AgentInfo agents = 7;
=======
            optional string info = 4;
            optional double distance = 5;
            repeated AgentInfo agents = 6;
>>>>>>> 76239bae
        }
        repeated Item result = 1;
    }
    
    message AgentMessage {
        message Content {
            required int32 dialogue_id = 1;
            required string origin = 2;
            oneof payload {
                  bytes content = 3;
                  Fipa.Message fipa = 4;
            }
        }
        message OEFError {
            enum Operation {
                REGISTER_SERVICE = 0;
                UNREGISTER_SERVICE = 1;
                REGISTER_DESCRIPTION = 2;
                UNREGISTER_DESCRIPTION = 3;
            }
            required Operation operation = 1;
        }
        message DialogueError {
            required int32 dialogue_id = 1;
            required string origin = 2;
        }
        required int32 answer_id = 1;
        oneof payload {
            Content content = 2; // from agent
            OEFError oef_error = 3;   // from oef
            SearchResult agents = 4; // from oef
            SearchResultWide agents_wide = 5; // from oef
            DialogueError dialogue_error = 6;
        }
    }
}

message AgentDescription {
    required Query.Instance description = 1; 
}

message AgentSearch {
    required Query.Model query = 1;
}

message Envelope {
    message Nothing {}
    required int32 msg_id = 1;
    oneof payload {
        Agent.Message send_message = 2;
        AgentDescription register_service = 3;
        AgentDescription unregister_service = 4;
        AgentDescription register_description = 5;
        Nothing unregister_description = 6;
        AgentSearch search_services = 7;
        AgentSearch search_services_wide = 8;
        AgentSearch search_agents = 9;
    }
}

message Data {
    required string name = 1;
    required string type = 2; // should be enum
    repeated string values = 3;
}

message Boolean {
    required bool status = 1;
}

message Transaction {
    required uint64 amount = 1;
}

// option optimize_for = LITE_RUNTIME;
option optimize_for = SPEED;<|MERGE_RESOLUTION|>--- conflicted
+++ resolved
@@ -45,25 +45,15 @@
                 required bytes key = 1;
                 //later extra info about the agents (local search)
                 //e.g. score (this would mean search system index dm by agent key)
-<<<<<<< HEAD
-=======
                 optional double score = 2;
->>>>>>> 76239bae
             }
 
             optional bytes key = 1;
             optional string ip = 2;
             optional uint32 port = 3;
-<<<<<<< HEAD
-            optional double score = 4;
-            optional string info = 5;
-            optional double distance = 6;
-            repeated AgentInfo agents = 7;
-=======
             optional string info = 4;
             optional double distance = 5;
             repeated AgentInfo agents = 6;
->>>>>>> 76239bae
         }
         repeated Item result = 1;
     }
