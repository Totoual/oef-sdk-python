--- conflicted
+++ resolved
@@ -371,19 +371,6 @@
         """
 
     @abstractmethod
-<<<<<<< HEAD
-=======
-    def on_search_result_wide(self, search_id: int, agents: List[SearchResultItem]) -> None:
-        """
-        Handler for Search Result Wide messages.
-
-        :param search_id: the identifier of the search to whom the result is answering.
-        :param agents: the list of identifiers of the agents compliant with the search constraints.
-        :return: ``None``
-        """
-
-    async def async_on_oef_error(self, answer_id: int, operation: OEFErrorOperation) -> None:
->>>>>>> 76239bae
         """
         Handler for Search Result Wide messages.
         The same of :func:`~oef.core.ConnectionInterface.on_oef_error`, but in asynchronous context.
@@ -471,18 +458,11 @@
                 for item in msg.agents_wide.result:
                     core_key  = str(item.key,'ascii')
                     core_addr = item.ip
-<<<<<<< HEAD
-                    core_port = item.port
-                    for agt in item.agents:
-                        agent_key = str(agt.key,'ascii')
-                        result_items.append(SearchResultItem(agent_key, core_key, core_addr, core_port))
-=======
                     distance = item.distance
                     core_port = item.port
                     for agt in item.agents:
                         agent_key = str(agt.key,'ascii')
                         result_items.append(SearchResultItem(agent_key, core_key, core_addr, core_port, distance))
->>>>>>> 76239bae
                 agent.on_search_result_wide(msg.answer_id, result_items)
             elif case == "oef_error":
                 await agent.async_on_oef_error(msg.answer_id, OEFErrorOperation(msg.oef_error.operation))
