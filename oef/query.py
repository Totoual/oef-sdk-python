--- conflicted
+++ resolved
@@ -1158,18 +1158,10 @@
     def __init__(self, public_key: str,
                  core_key : str,
                  core_addr: str,
-<<<<<<< HEAD
-                 core_port: int):
-=======
                  core_port: int,
                  distance: int):
->>>>>>> 76239bae
         self.public_key = public_key
         self.core_key   = core_key
         self.core_addr  = core_addr
         self.core_port  = core_port
-<<<<<<< HEAD
-        
-=======
-        self.distance = distance
->>>>>>> 76239bae
+        self.distance = distance