[tox]
envlist = py36
[testenv]
deps = pipenv
commands=
    python setup.py install
<<<<<<< HEAD
    pytest --doctest-modules oef test --cov=oef --cov-report=html --cov-report=term
=======
    pytest --doctest-modules oef test --cov=oef --cov-report=html --cov-report=term
>>>>>>> d480abfe
<|MERGE_RESOLUTION|>--- conflicted
+++ resolved
@@ -4,8 +4,4 @@
 deps = pipenv
 commands=
     python setup.py install
-<<<<<<< HEAD
-    pytest --doctest-modules oef test --cov=oef --cov-report=html --cov-report=term
-=======
-    pytest --doctest-modules oef test --cov=oef --cov-report=html --cov-report=term
->>>>>>> d480abfe
+    pytest --doctest-modules oef test --cov=oef --cov-report=html --cov-report=term